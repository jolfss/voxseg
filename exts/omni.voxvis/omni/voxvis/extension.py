# general python
from typing import Dict, List, Optional, Tuple
import numpy as np
import torch
from torch import Tensor

# omniverse
import pxr
from pxr import UsdGeom, Gf
import omni.ext
import omni.ui as ui
from omni.ui import \
    Window, CollapsableFrame, ScrollingFrame, VStack, HStack \
    , Label, StringField, ColorWidget, Button \
    , MultiFloatDragField, MultiIntDragField\
    , Fraction

# library
from .voxels import Voxels
from .client import VoxSegClient

# NOTE: Adding elements to a Container must be done by a method *OUTSIDE* the container. 

PAD = 10
TXTPAD = ' '*int(PAD/5)

<<<<<<< HEAD
DEFAULT_WORLD_DIMS =   (40.,40.,10.)
DEFAULT_GRID_DIMS  =   (40, 40, 10)
DEFAULT_VOXEL_CENTER = (0., 0., 0. ) # FOR NOW DEFAULTS 
=======
DEFAULT_VOXEL_CENTER = (0., 0., 0. ) # FOR NOW DEFAULTS 
DEFAULT_GRID_DIMS  =   (40, 40, 10  )
DEFAULT_WORLD_DIMS =   (20.,20.,5.)

>>>>>>> 51949210

class MyExtension(omni.ext.IExt):
    """The extension object for voxvis."""

<<<<<<< HEAD
    def __DEMO__randomize_over_classes(self):
=======
    voxels : Voxels = Voxels(DEFAULT_GRID_DIMS, DEFAULT_WORLD_DIMS)
    "The object for manipulating voxels."
    preview_voxels : Voxels = Voxels(DEFAULT_GRID_DIMS, DEFAULT_WORLD_DIMS)
    "The object for previewing the domain."
    
    #───────────────────────────────────────────────────────────────────────────╮
    #   this block has buttons/functions that make voxels appear in the stage   │
    #───────────────────────────────────────────────────────────────────────────╯
    """
    """
    #CLIENT
    def send_classes(self):
        first_class_per_color_list = []

        for color_class in self.dict_color_to_label.keys():
            first_class_per_color_list.append(self.dict_color_to_label[color_class][0])

        self.client.publish_world_info(self.voxels.world_dims, self.voxels.grid_dims)
        self.client.publish_class_names(first_class_per_color_list[1:])

    def request_computation(self):
        self.send_classes()
        indices = self.voxels.indices(include_buffer=True)
        voxels = self.client.request_voxel_computation()

        for i in range(6):
            print(i)
            print((voxels == i).sum())
        torch.save(voxels, '/home/pcgta/Documents/eth/voxseg/src/voxseg/src/voxels.pt')    
        
        # Register a new voxel color per class.
        class_colors = self.dict_color_to_label.keys()
        for color in class_colors:
            i_tag = "--invisible" in  self.dict_color_to_label[color][0] or " -i" in self.dict_color_to_label[color][0]
            class_index = self.voxels.register_new_voxel_color(color, invisible=i_tag)
            # NOTE: Here's the index for the class
        
        self.show_voxels(indices, voxels)
    #END CLIENT
    
    def build_visualization_tools(self):
        """TODO: Docs"""
        with CollapsableFrame("Voxel Visualization"):
            with VStack(height=0,spacing=PAD):
                with VStack():
                    Label(F"{TXTPAD}Total Occupied Voxels: <UNIMPLEMENTED>")
                    Label(F"{TXTPAD}Number of Photos: <UNIMPLEMENTED>")
                Button("--DEBUG load classes from dictionary", clicked_fn=self.__DEMO__load_custom_classes)
                Button("--DEBUG randomize over current labels", clicked_fn=self.__DEMO__create_randomly_labeled_voxels)
                Button("visualize occupancy")
                Button("segment over labels", clicked_fn=self.request_computation)
                Button("clear segments")
                Button("hide/show voxels", clicked_fn=self.voxels.toggle)

    def show_voxels(self, voxel_indices : Tensor, voxel_classes : Tensor):
        """Populates the world with all of the voxels specified, removing any that were there before.
        Args:
            voxel_indices (N,3): Each row is an ijk of a voxel to show. Duplicates are not forbidden but cause overlap.
            voxel_classes (N,):  Each element is a class index [0...number of registered classes).
        """
        self.disable_domain_editing()
        self.voxels.create_voxels(voxel_indices, voxel_classes)

    def __DEMO__create_randomly_labeled_voxels(self):
>>>>>>> 51949210
        # Create set of all indices in the voxel grid then reshape to (N,3)
        all_voxel_indices = self.voxels.indices()
        # Indices of classes are integers \in [0,num_classes). 
        random_classes = (torch.rand(self.voxels.capacity()) * len(self.voxels.classes)).floor().int()
        
        # The color of each class was set during registration (when the protovoxel was created).
        # See the above NOTE for figuring out what index to pass for each class.
<<<<<<< HEAD
        self.voxels.create_voxels(all_voxel_indices, random_classes)
        self.voxels.toggle(True)

    def __DEMO__load_dictionary(self):
        def load_dictionary(dictionary):
            for color in dictionary.keys():
                self.voxels.create_class(dictionary[color][0], color)

        custom_classes = {(0.6, 0.4, 0.2): ['ground'],
                          (0.5, 0.5, 0.5): ['rock'],
                          (0.7, 0.2, 0.2): ['brick'],
                          (0.8, 0.0, 0.0): ['fire_hydrant'],
                          (0.035, 0.03, 0.2): ['heavy_machinery']}
        load_dictionary(custom_classes)
        self.update_class_vstack()
=======
        self.show_voxels(all_voxel_indices, random_classes)

    def __DEMO__load_custom_classes(self):
        custom_classes = {(0.8,0.5,0.2):["ground"],(0.2,0.9,0.2):["fire hydrant"],(0.9,0.1,0.1):["rocks"],(0.8,0.1,0.9):["heavy machinery"],(0,.9,0.9):["bricks"]}
        self.load_classes_from_dictionary(custom_classes)         
>>>>>>> 51949210

    def visualize_occupancy_fn(self):
        pass
    
    #--------------------------------------------------------------------------------------#
    #   this block deals with creating all of the ui elements (first point of execution)   #
    #--------------------------------------------------------------------------------------#
    def on_startup(self, ext_id):
        """TODO: Describe the order of initialization sensitivities. (what depends on what)"""
        print("[omni.voxvis] voxvis on_startup")
        self.voxels = Voxels(DEFAULT_WORLD_DIMS, DEFAULT_GRID_DIMS, directory="/World/voxvis/voxels")
        self.preview_voxels = Voxels(DEFAULT_WORLD_DIMS, DEFAULT_GRID_DIMS, directory="/World/voxvis/preview")

        self.window = self.build_extension()   
        self.client = VoxSegClient()                

    def on_shutdown(self):
        """TODO: """
        print("[omni.voxvis] voxvis on_shutdown")

    def build_extension(self) -> Window:
        """Builds the ui elements of the voxvis Extension."""
        window = Window("voxvis", width=450, height=700, padding_x=PAD, padding_y=PAD)
        with window.frame:
            with ScrollingFrame():
                with VStack(height=0.0,spacing=PAD):
                    self.build_domain_editor()
                    self.build_class_label_editor()
                    self.build_class_vstack()
                    self.build_visualization_tools()
        return window
    
    #----------------------------------------------------------------#
    #   this block deals with specifying the domains of the voxels   #
    #----------------------------------------------------------------#
    """
    These widgets allow the user to define where they want their voxel grid to be before anything is done with voxels.
    However, this gets disabled after the self.voxels parameter is set because the location and size of the voxels
    cannot be altered afterwards.
    """

    def build_domain_editor(self):
        """Creates the widget which will set voxvis parameters."""
        with CollapsableFrame("voxvis Parameters"):
            with VStack(height=0,spacing=PAD):
                with HStack():
                    Label(F"{TXTPAD}World Dims{TXTPAD}",width=Fraction(1))
                    self.multi_float_world_dims = MultiFloatDragField(*DEFAULT_WORLD_DIMS,min=1,step=0.1,width=Fraction(3))
                with HStack():
                    Label(F"{TXTPAD}Grid Dims{TXTPAD}",width=Fraction(1))
                    self.multi_int_grid_dims = MultiIntDragField(*DEFAULT_GRID_DIMS,min=2,width=Fraction(3))   
                with HStack():
                    Label(F"{TXTPAD}Voxel Center{TXTPAD}",width=Fraction(1))
                    self.multi_float_voxel_center = MultiFloatDragField(*DEFAULT_VOXEL_CENTER,width=Fraction(3))         
        self.apply_preview_callbacks()

    def get_domain_value_models(self):
        """Returns (as value models):
            (wx,wy,wz), (gx,gy,gz), (cx,cy,cz)"""
        model = self.multi_float_world_dims.model
        world_dims=[(model.get_item_value_model(child)) for child in model.get_item_children()[:3]]

        model = self.multi_int_grid_dims.model
        grid_dims=[(model.get_item_value_model(child)) for child in model.get_item_children()[:3]]

        model = self.multi_float_voxel_center.model
        voxel_center=[(model.get_item_value_model(child)) for child in model.get_item_children()[:3]]

        return tuple(world_dims), tuple(grid_dims), tuple(voxel_center)

    def get_domain_values(self):
        """Returns (as values):
            (wx,wy,wz), (gx,gy,gz), (cx,cy,cz)"""
        (wx,wy,wz), (gx,gy,gz), (cx,cy,cz) = self.get_domain_value_models()

        wx, wy, wz = wx.as_float, wy.as_float, wz.as_float
        gx, gy, gz = gx.as_int,   gy.as_int,   gz.as_int
        cx, cy, cz = cx.as_float, cy.as_float, cz.as_float

        return (wx,wy,wz), (gx,gy,gz), (cx,cy,cz)

    def apply_preview_callbacks(self):
        """Previews the voxel space."""

        def on_begin_preview(dummy=None):
            self.voxels.toggle(False)
            self.preview_voxels.toggle(True)

        def while_previewing_fn(dummy=None):
            self.preview_voxels.clear_classes()
            self.preview_voxels.redomain(*self.get_domain_values())

            self.preview_voxels.create_class("even",(0,0,0))
            self.preview_voxels.create_class("odd", (1,1,1))
            
            shell_indices = self.preview_voxels.shell()
            checkerboard_classes = (shell_indices[:,0] + shell_indices[:,1] + shell_indices[:,2]) % 2
            self.preview_voxels.create_voxels(shell_indices, checkerboard_classes)

        def on_end_preview(dummy=None):
            self.preview_voxels.toggle(False)
            self.voxels.redomain(*self.get_domain_values())
            #self.voxels.toggle(True) NOTE: Aesthetic to have it True, but no longer accurate so just disable.

        (wx,wy,wz), (gx,gy,gz), (cx,cy,cz) = self.get_domain_value_models()
        for model in [wx,wy,wz,gx,gy,gz,cx,cy,cz]:
            model.add_begin_edit_fn(on_begin_preview)
            model.add_value_changed_fn(while_previewing_fn)
            model.add_end_edit_fn(on_end_preview)

    def disable_domain_editing(self):
        """TODO: Docs"""
        self.multi_float_voxel_center.enabled = False
        self.multi_float_world_dims.enabled = False
        self.multi_int_grid_dims.enabled = False
        
    #-------------------------------------------#
    #   this block deals with defining labels   #
    #-------------------------------------------#
    """
    The fundamental idea is that each color represents a class, so instead of making structure which groups labels
    under a particular class, simply group all labels by the color they were defined with.

    There are some tags which the user can use, these must be specified with the first label in the class.
    -i --invisible, makes the voxel invisible by default (sets the prototype voxel prim to invisible)
    """      

    def get_current_label_and_color(self) -> Tuple[Tuple[float,float,float],str]:
        """reads in the label and color in the ui and returns them"""
        user_input = self.string_field_class_label.model.as_string.strip()
        color_model  = self.color_widget_class_color.model
        r,g,b=[(color_model.get_item_value_model(child)).as_float for child in color_model.get_item_children()[:3]]
        return user_input, (r,g,b)

    def randomize_color_widget(self):
        # change the color-picker widget to match the generated color
        widget = self.color_widget_class_color.model
        rmodel,gmodel,bmodel=[(widget.get_item_value_model(child)) for child in widget.get_item_children()[:3]]
        rmodel.set_value(np.random.rand())
        gmodel.set_value(np.random.rand())
        bmodel.set_value(np.random.rand())    

    def create_class(self, color_override : Optional[Tuple[float,float,float]]=None):
        """TODO: Docs"""
        label, (r,g,b) = self.get_current_label_and_color()
        self.voxels.create_class(label, (r,g,b) if color_override is None else color_override)
        self.randomize_color_widget()
        self.update_class_vstack()    

    def add_label(self, label_override : Optional[str]=None):
        """TODO: Docs"""
        label, _ = self.get_current_label_and_color()
        self.voxels.add_label(self.voxels.classes[-1], label if label_override is None else label_override)
        self.update_class_vstack()

    def build_class_label_editor(self):
        """Creates the first widget group meant for defining class labels."""
        with CollapsableFrame("Class Label Editor"):
            STARTING_COLOR = 0.5,0.5,0.5
            with VStack(height=0):
                with HStack():
                    self.button_create_class = Button("Create Class", clicked_fn=self.create_class)
                    self.color_widget_class_color = ColorWidget(*STARTING_COLOR)
                with HStack():
                    self.button_add_label = Button("Assign New Sublabel", clicked_fn=self.add_label)
                self.string_field_class_label = StringField()

                
    #----------------------------------------------------------------#
    #   this block lets the user see what labels have been defined   #
    #----------------------------------------------------------------#
    """
    Shows the user all of the current classes (and their labels) that they have defined so far, in order.
    The first label in each class is slightly bigger to denote that it is the principle label.
    """

    def build_class_vstack(self):
        """Contains all of the registered labels, has a button to clear them."""

        def clear_labels_fn():
            """Empties the current list of labels and colors (classes) and reloads their container."""
            self.voxels.clear_classes()
            self.update_class_vstack()

        with CollapsableFrame("View Labels"):
            with VStack():
                self.class_vstack = VStack(height=0, spacing=PAD)
                Button("Clear Labels", clicked_fn=clear_labels_fn)

    def update_class_vstack(self):
        """Clears and then rebuilds the vstack with all colors (classes) and their labels."""
        self.class_vstack.clear()
        with self.class_vstack:
            for class_name in self.voxels.classes:
                class_color = self.voxels.get_color(class_name)
                Label(class_name, style={"font_size": 28.0, "color":ui.color(*class_color)})
                for label in self.voxels.get_labels(class_name):
                    Label(label, style={"font_size": 20.0, "color":ui.color(*class_color)})

    #---------------------------------------------------------------------------#
    #   this block has buttons/functions that make voxels appear in the stage   #
    #---------------------------------------------------------------------------#
    """
    """
    #CLIENT
    def send_classes(self):
        self.client.publish_class_names(self.voxels.classes)

    def request_computation(self):
        self.send_classes()
        indices = self.voxels.indices()
        voxels = self.client.request_voxel_computation()
        self.voxels.create_voxels(indices, voxels)
    #END CLIENT
    
    def build_visualization_tools(self):
        """TODO: Docs"""
        with CollapsableFrame("Voxel Visualization"):
            with VStack(height=0,spacing=PAD):
                with VStack():
                    Label(F"{TXTPAD}Total Occupied Voxels: <UNIMPLEMENTED>")
                    Label(F"{TXTPAD}Number of Photos: <UNIMPLEMENTED>")
                Button("--DEBUG load classes from dictionary", clicked_fn=self.__DEMO__load_dictionary)
                Button("--DEBUG randomize over current labels", clicked_fn=self.__DEMO__randomize_over_classes)
                #Button("visualize occupancy")
                Button("segment over labels", clicked_fn=self.request_computation)
                #Button("clear segments")
                Button("hide/show voxels", clicked_fn=self.voxels.toggle)<|MERGE_RESOLUTION|>--- conflicted
+++ resolved
@@ -24,88 +24,15 @@
 PAD = 10
 TXTPAD = ' '*int(PAD/5)
 
-<<<<<<< HEAD
-DEFAULT_WORLD_DIMS =   (40.,40.,10.)
-DEFAULT_GRID_DIMS  =   (40, 40, 10)
-DEFAULT_VOXEL_CENTER = (0., 0., 0. ) # FOR NOW DEFAULTS 
-=======
 DEFAULT_VOXEL_CENTER = (0., 0., 0. ) # FOR NOW DEFAULTS 
 DEFAULT_GRID_DIMS  =   (40, 40, 10  )
 DEFAULT_WORLD_DIMS =   (20.,20.,5.)
 
->>>>>>> 51949210
 
 class MyExtension(omni.ext.IExt):
     """The extension object for voxvis."""
 
-<<<<<<< HEAD
     def __DEMO__randomize_over_classes(self):
-=======
-    voxels : Voxels = Voxels(DEFAULT_GRID_DIMS, DEFAULT_WORLD_DIMS)
-    "The object for manipulating voxels."
-    preview_voxels : Voxels = Voxels(DEFAULT_GRID_DIMS, DEFAULT_WORLD_DIMS)
-    "The object for previewing the domain."
-    
-    #───────────────────────────────────────────────────────────────────────────╮
-    #   this block has buttons/functions that make voxels appear in the stage   │
-    #───────────────────────────────────────────────────────────────────────────╯
-    """
-    """
-    #CLIENT
-    def send_classes(self):
-        first_class_per_color_list = []
-
-        for color_class in self.dict_color_to_label.keys():
-            first_class_per_color_list.append(self.dict_color_to_label[color_class][0])
-
-        self.client.publish_world_info(self.voxels.world_dims, self.voxels.grid_dims)
-        self.client.publish_class_names(first_class_per_color_list[1:])
-
-    def request_computation(self):
-        self.send_classes()
-        indices = self.voxels.indices(include_buffer=True)
-        voxels = self.client.request_voxel_computation()
-
-        for i in range(6):
-            print(i)
-            print((voxels == i).sum())
-        torch.save(voxels, '/home/pcgta/Documents/eth/voxseg/src/voxseg/src/voxels.pt')    
-        
-        # Register a new voxel color per class.
-        class_colors = self.dict_color_to_label.keys()
-        for color in class_colors:
-            i_tag = "--invisible" in  self.dict_color_to_label[color][0] or " -i" in self.dict_color_to_label[color][0]
-            class_index = self.voxels.register_new_voxel_color(color, invisible=i_tag)
-            # NOTE: Here's the index for the class
-        
-        self.show_voxels(indices, voxels)
-    #END CLIENT
-    
-    def build_visualization_tools(self):
-        """TODO: Docs"""
-        with CollapsableFrame("Voxel Visualization"):
-            with VStack(height=0,spacing=PAD):
-                with VStack():
-                    Label(F"{TXTPAD}Total Occupied Voxels: <UNIMPLEMENTED>")
-                    Label(F"{TXTPAD}Number of Photos: <UNIMPLEMENTED>")
-                Button("--DEBUG load classes from dictionary", clicked_fn=self.__DEMO__load_custom_classes)
-                Button("--DEBUG randomize over current labels", clicked_fn=self.__DEMO__create_randomly_labeled_voxels)
-                Button("visualize occupancy")
-                Button("segment over labels", clicked_fn=self.request_computation)
-                Button("clear segments")
-                Button("hide/show voxels", clicked_fn=self.voxels.toggle)
-
-    def show_voxels(self, voxel_indices : Tensor, voxel_classes : Tensor):
-        """Populates the world with all of the voxels specified, removing any that were there before.
-        Args:
-            voxel_indices (N,3): Each row is an ijk of a voxel to show. Duplicates are not forbidden but cause overlap.
-            voxel_classes (N,):  Each element is a class index [0...number of registered classes).
-        """
-        self.disable_domain_editing()
-        self.voxels.create_voxels(voxel_indices, voxel_classes)
-
-    def __DEMO__create_randomly_labeled_voxels(self):
->>>>>>> 51949210
         # Create set of all indices in the voxel grid then reshape to (N,3)
         all_voxel_indices = self.voxels.indices()
         # Indices of classes are integers \in [0,num_classes). 
@@ -113,7 +40,6 @@
         
         # The color of each class was set during registration (when the protovoxel was created).
         # See the above NOTE for figuring out what index to pass for each class.
-<<<<<<< HEAD
         self.voxels.create_voxels(all_voxel_indices, random_classes)
         self.voxels.toggle(True)
 
@@ -129,13 +55,6 @@
                           (0.035, 0.03, 0.2): ['heavy_machinery']}
         load_dictionary(custom_classes)
         self.update_class_vstack()
-=======
-        self.show_voxels(all_voxel_indices, random_classes)
-
-    def __DEMO__load_custom_classes(self):
-        custom_classes = {(0.8,0.5,0.2):["ground"],(0.2,0.9,0.2):["fire hydrant"],(0.9,0.1,0.1):["rocks"],(0.8,0.1,0.9):["heavy machinery"],(0,.9,0.9):["bricks"]}
-        self.load_classes_from_dictionary(custom_classes)         
->>>>>>> 51949210
 
     def visualize_occupancy_fn(self):
         pass
